<?xml version="1.0" encoding="UTF-8"?>
<project xmlns="http://maven.apache.org/POM/4.0.0" xmlns:xsi="http://www.w3.org/2001/XMLSchema-instance"
	xsi:schemaLocation="http://maven.apache.org/POM/4.0.0 http://maven.apache.org/maven-v4_0_0.xsd">

	<modelVersion>4.0.0</modelVersion>

	<parent>
		<artifactId>pact</artifactId>
		<groupId>eu.stratosphere</groupId>
<<<<<<< HEAD
		<version>0.2-ozone</version>
	    <relativePath>..</relativePath>
    </parent>
=======
		<version>0.3-SNAPSHOT</version>
	</parent>
>>>>>>> aca4323c

	<artifactId>pact-examples</artifactId>
	<name>pact-examples</name>

	<packaging>jar</packaging>

	<dependencies>

		<dependency>
			<groupId>eu.stratosphere</groupId>
			<artifactId>pact-common</artifactId>
			<version>${project.version}</version>
		</dependency>

	</dependencies>

	<reporting>
		<plugins>
		</plugins>
	</reporting>

	<build>
		<plugins>

			<plugin>
				<groupId>org.apache.maven.plugins</groupId>
				<artifactId>maven-jar-plugin</artifactId>
				<version>2.4</version>
				<executions>

					<!-- Connected Components -->
					<execution>
						<id>ConnectedComponents</id>
						<phase>package</phase>
						<goals>
							<goal>jar</goal>
						</goals>
						<configuration>
							<classifier>ConnectedComponents</classifier>
							
							<archive>
								<manifestEntries>
									<Pact-Assembler-Class>eu.stratosphere.pact.example.connectedcomponents.WorksetConnectedComponents</Pact-Assembler-Class>
								</manifestEntries>
							</archive>
								
							<includes>
								<include>**/connectedcomponents/*.class</include>
							</includes>
						</configuration>
					</execution>
								
					<!-- DanglingPageRank -->
					<execution>
						<id>DanglingPageRank</id>
						<phase>package</phase>
						<goals>
							<goal>jar</goal>
						</goals>
						<configuration>
							<classifier>DanglingPageRank</classifier>

							<archive>
								<manifestEntries>
									<Pact-Assembler-Class>eu.stratosphere.pact.example.pagerank.DanglingPageRank</Pact-Assembler-Class>
								</manifestEntries>
							</archive>

							<includes>
								<include>**/pagerank/*.class</include>
								<include>**/util/ConfigUtils.class</include>
							</includes>
						</configuration>
					</execution>

					<!-- KMeansSingleStep -->
					<execution>
						<id>KMeansSingleStep</id>
						<phase>package</phase>
						<goals>
							<goal>jar</goal>
						</goals>

						<configuration>
							<classifier>KMeansSingleStep</classifier>

							<archive>
								<manifestEntries>
									<Pact-Assembler-Class>eu.stratosphere.pact.example.kmeans.KMeansSingleStep</Pact-Assembler-Class>
								</manifestEntries>
							</archive>

							<includes>
								<include>**/kmeans/KMeansSingleStep.class</include>
								<include>**/kmeans/KMeansSingleStep$*.class</include>
								<include>**/kmeans/udfs/*.class</include>
							</includes>
						</configuration>
					</execution>
					
					<!-- KMeansIterative -->
					<execution>
						<id>KMeansIterative</id>
						<phase>package</phase>
						<goals>
							<goal>jar</goal>
						</goals>

						<configuration>
							<classifier>KMeansIterative</classifier>

							<archive>
								<manifestEntries>
									<Pact-Assembler-Class>eu.stratosphere.pact.example.kmeans.KMeansIterative</Pact-Assembler-Class>
								</manifestEntries>
							</archive>

							<includes>
								<include>**/kmeans/KMeansIterative.class</include>
								<include>**/kmeans/KMeansIterative$*.class</include>
								<include>**/kmeans/udfs/*.class</include>
							</includes>
						</configuration>
					</execution>

					<!-- Pairwise Shortest Paths -->
					<execution>
						<id>PairwiseSP</id>
						<phase>package</phase>
						<goals>
							<goal>jar</goal>
						</goals>
						<configuration>
							<classifier>PairwiseSP</classifier>

							<archive>
								<manifestEntries>
									<Pact-Assembler-Class>eu.stratosphere.pact.example.shortestpaths.PairwiseSP</Pact-Assembler-Class>
								</manifestEntries>
							</archive>

							<includes>
								<include>**/shortestpaths/PairwiseSP.class</include>
								<include>**/shortestpaths/PairwiseSP$*.class</include>
							</includes>
						</configuration>
					</execution>

					<!-- EnumTriangles on pre-computed vertex degrees-->
					<execution>
						<id>EnumTrianglesOnEdgesWithDegrees</id>
						<phase>package</phase>
						<goals>
							<goal>jar</goal>
						</goals>
						<configuration>
							<classifier>EnumTrianglesOnEdgesWithDegrees</classifier>

							<archive>
								<manifestEntries>
									<Pact-Assembler-Class>eu.stratosphere.pact.example.triangles.EnumTrianglesOnEdgesWithDegrees</Pact-Assembler-Class>
								</manifestEntries>
							</archive>

							<includes>
								<include>**/triangles/EnumTrianglesWithDegrees.class</include>
								<include>**/triangles/EnumTrianglesWithDegrees$*.class</include>
								<include>**/triangles/ComputeEdgeDegrees.class</include>
								<include>**/triangles/ComputeEdgeDegrees$*.class</include>
								<include>**/triangles/EnumTrianglesOnEdgesWithDegrees.class</include>
								<include>**/triangles/EnumTrianglesOnEdgesWithDegrees$*.class</include>
								<include>**/triangles/io/*.class</include>
							</includes>
						</configuration>
					</execution>
					
					<!-- EnumTriangles including Degree Computation-->
					<execution>
						<id>EnumTrianglesWithDegrees</id>
						<phase>package</phase>
						<goals>
							<goal>jar</goal>
						</goals>
						<configuration>
							<classifier>EnumTrianglesWithDegrees</classifier>

							<archive>
								<manifestEntries>
									<Pact-Assembler-Class>eu.stratosphere.pact.example.triangles.EnumTrianglesWithDegrees</Pact-Assembler-Class>
								</manifestEntries>
							</archive>

							<includes>
								<include>**/triangles/EnumTrianglesWithDegrees.class</include>
								<include>**/triangles/EnumTrianglesWithDegrees$*.class</include>
								<include>**/triangles/ComputeEdgeDegrees.class</include>
								<include>**/triangles/ComputeEdgeDegrees$*.class</include>
								<include>**/triangles/EnumTrianglesOnEdgesWithDegrees.class</include>
								<include>**/triangles/EnumTrianglesOnEdgesWithDegrees$*.class</include>
								<include>**/triangles/io/*.class</include>
							</includes>
						</configuration>
					</execution>
					
					<!-- EnumTrianglesRdfFoaf-->
					<execution>
						<id>EnumTrianglesRdfFoaf</id>
						<phase>package</phase>
						<goals>
							<goal>jar</goal>
						</goals>
						<configuration>
							<classifier>EnumTrianglesRdfFoaf</classifier>

							<archive>
								<manifestEntries>
									<Pact-Assembler-Class>eu.stratosphere.pact.example.triangles.EnumTrianglesRdfFoaf</Pact-Assembler-Class>
								</manifestEntries>
							</archive>

							<includes>
								<include>**/triangles/EnumTrianglesRdfFoaf.class</include>
								<include>**/triangles/EnumTrianglesRdfFoaf$*.class</include>
							</includes>
						</configuration>
					</execution>

					<!-- TPCHQuery3 -->
					<execution>
						<id>TPCHQuery3</id>
						<phase>package</phase>
						<goals>
							<goal>jar</goal>
						</goals>
						<configuration>
							<classifier>TPCHQuery3</classifier>

							<archive>
								<manifestEntries>
									<Pact-Assembler-Class>eu.stratosphere.pact.example.relational.TPCHQuery3</Pact-Assembler-Class>
								</manifestEntries>
							</archive>

							<includes>
								<include>**/relational/TPCHQuery3.class</include>
								<include>**/relational/TPCHQuery3$*.class</include>
							</includes>
						</configuration>
					</execution>

					<!-- WebLogAnalysis -->
					<execution>
						<id>WebLogAnalysis</id>
						<phase>package</phase>
						<goals>
							<goal>jar</goal>
						</goals>
						<configuration>
							<classifier>WebLogAnalysis</classifier>

							<archive>
								<manifestEntries>
									<Pact-Assembler-Class>eu.stratosphere.pact.example.relational.WebLogAnalysis</Pact-Assembler-Class>
								</manifestEntries>
							</archive>

							<includes>
								<include>**/relational/WebLogAnalysis.class</include>
								<include>**/relational/WebLogAnalysis$*.class</include>
							</includes>
						</configuration>
					</execution>

					<!-- WordCount -->
					<execution>
						<id>WordCount</id>
						<phase>package</phase>
						<goals>
							<goal>jar</goal>
						</goals>
						<configuration>
							<classifier>WordCount</classifier>

							<archive>
								<manifestEntries>
									<Pact-Assembler-Class>eu.stratosphere.pact.example.wordcount.WordCount</Pact-Assembler-Class>
								</manifestEntries>
							</archive>

							<includes>
								<include>**/wordcount/*.class</include>
								<include>**/util/*.class</include>
							</includes>
						</configuration>
					</execution>

					<!-- TeraSort
					TeraSort is currently not working, because of problems with the RangePartioner (see https://github.com/dimalabs/ozone/issues/7).
					It should be included again after fixing the issue.
					<execution>
						<id>TeraSort</id>
						<phase>package</phase>
						<goals>
							<goal>jar</goal>
						</goals>
						<configuration>
							<classifier>TeraSort</classifier>

							<archive>
								<manifestEntries>
									<Pact-Assembler-Class>eu.stratosphere.pact.example.sort.TeraSort</Pact-Assembler-Class>
								</manifestEntries>
							</archive>

							<includes>
								<include>**/sort/TeraSort.class</include>
								<include>**/sort/terasort/*.class</include>
							</includes>
						</configuration>
					</execution> -->
				</executions>
			</plugin>

		</plugins>
	</build>

	<!-- See main pom.xml for explanation of profiles -->
	<profiles>
		<profile>
			<id>hadoop-1</id>
			<activation>
				<property>
					<!-- Please do not remove the 'hadoop1' comment. See ./tools/generate_specific_pom.sh -->
					<!--hadoop1--><name>!hadoop.profile</name>
				</property>
			</activation>
			<dependencies>
				<!-- No extra dependencies: pact-hbase is currently not compatible with Hadoop v1 -->
			</dependencies>
			<build>
				<plugins>
					<plugin>
						<groupId>org.apache.maven.plugins</groupId>
						<artifactId>maven-compiler-plugin</artifactId>
						<executions>
							<execution>
								<id>default-compile</id>
								<phase>compile</phase>
								<configuration>
									<excludes>
										<exclude>**/hbase/*.java</exclude>
									</excludes>
								</configuration>
								<goals>
									<goal>compile</goal>
								</goals>
							</execution>
						</executions>
					</plugin>
				</plugins>
			</build>
		</profile>
		<profile>
			<id>hadoop-2</id>
			<activation>
				<property>
					<!-- Please do not remove the 'hadoop1' comment. See ./tools/generate_specific_pom.sh -->
					<!--hadoop2--><name>hadoop.profile</name><value>2</value>
				</property>
			</activation>
			<dependencies>
				<dependency>
					<groupId>eu.stratosphere</groupId>
					<artifactId>pact-hbase</artifactId>
					<version>${project.version}</version>
				</dependency>
			</dependencies>
			<build>
				<plugins>
					<plugin>
						<groupId>org.apache.maven.plugins</groupId>
						<artifactId>maven-jar-plugin</artifactId>
						<version>2.4</version>
						<executions>
		
							<!-- HBaseExample -->
							<execution>
								<id>HBaseExample</id>
								<phase>package</phase>
								<goals>
									<goal>jar</goal>
								</goals>
								<configuration>
									<classifier>HBaseExample</classifier>
		
									<archive>
										<manifestEntries>
											<Pact-Assembler-Class>eu.stratosphere.pact.example.hbase.HBaseReadExample</Pact-Assembler-Class>
										</manifestEntries>
									</archive>
		
									<includes>
										<include>**/hbase/*.class</include>
										<include>**/util/ConfigUtils.class</include>
									</includes>
								</configuration>
							</execution>
						</executions>
					</plugin>
				</plugins>
			</build>
		</profile>
		
	</profiles>
  
</project><|MERGE_RESOLUTION|>--- conflicted
+++ resolved
@@ -7,14 +7,9 @@
 	<parent>
 		<artifactId>pact</artifactId>
 		<groupId>eu.stratosphere</groupId>
-<<<<<<< HEAD
-		<version>0.2-ozone</version>
-	    <relativePath>..</relativePath>
-    </parent>
-=======
-		<version>0.3-SNAPSHOT</version>
+		<version>0.4-ozone-SNAPSHOT</version>
+		<relativePath>..</relativePath>
 	</parent>
->>>>>>> aca4323c
 
 	<artifactId>pact-examples</artifactId>
 	<name>pact-examples</name>
@@ -54,19 +49,19 @@
 						</goals>
 						<configuration>
 							<classifier>ConnectedComponents</classifier>
-							
+
 							<archive>
 								<manifestEntries>
 									<Pact-Assembler-Class>eu.stratosphere.pact.example.connectedcomponents.WorksetConnectedComponents</Pact-Assembler-Class>
 								</manifestEntries>
 							</archive>
-								
+
 							<includes>
 								<include>**/connectedcomponents/*.class</include>
 							</includes>
 						</configuration>
 					</execution>
-								
+		
 					<!-- DanglingPageRank -->
 					<execution>
 						<id>DanglingPageRank</id>
